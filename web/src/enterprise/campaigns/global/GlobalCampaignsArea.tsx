import React from 'react'
import { Route, RouteComponentProps, Switch } from 'react-router'
import { GlobalCampaignListPage } from './list/GlobalCampaignListPage'
import { CampaignDetails } from '../detail/CampaignDetails'
import { IUser } from '../../../../../shared/src/graphql/schema'
import { withAuthenticatedUser } from '../../../auth/withAuthenticatedUser'
import { ThemeProps } from '../../../../../shared/src/theme'
<<<<<<< HEAD
import { CreateCampaign } from './create/CreateCampaign'
import { AutomatedCampaignInfo } from './create/AutomatedCampaignInfo'
=======
import { ExtensionsControllerProps } from '../../../../../shared/src/extensions/controller'
import { PlatformContextProps } from '../../../../../shared/src/platform/context'
import { TelemetryProps } from '../../../../../shared/src/telemetry/telemetryService'
import { CampaignUpdateSelection } from '../detail/CampaignUpdateSelection'
>>>>>>> 8ae88ee2

interface Props
    extends RouteComponentProps<{}>,
        ThemeProps,
        ExtensionsControllerProps,
        TelemetryProps,
        PlatformContextProps {
    authenticatedUser: IUser
    isSourcegraphDotCom: boolean
}

/**
 * The global campaigns area.
 */
export const GlobalCampaignsArea = withAuthenticatedUser<Props>(({ match, ...outerProps }) => (
    <div className="container mt-4">
        {/* eslint-disable react/jsx-no-bind */}
        <Switch>
            <Route
                render={props => <GlobalCampaignListPage {...outerProps} {...props} />}
                path={match.url}
                exact={true}
            />
            <Route
<<<<<<< HEAD
                path={`${match.url}/create`}
                render={props => <CreateCampaign {...outerProps} {...props} />}
                exact={true}
            />
            <Route
                path={`${match.url}/automated`}
                render={props => <AutomatedCampaignInfo {...outerProps} {...props} />}
                exact={true}
            />
            <Route
                path={`${match.url}/(new|update)`}
=======
                path={`${match.url}/new`}
>>>>>>> 8ae88ee2
                render={props => <CampaignDetails {...outerProps} {...props} />}
                exact={true}
            />
            <Route
                path={`${match.url}/update`}
                render={props => <CampaignUpdateSelection {...outerProps} {...props} />}
                exact={true}
            />
            <Route
                path={`${match.url}/:campaignID`}
                render={({ match, ...props }: RouteComponentProps<{ campaignID: string }>) => (
                    <CampaignDetails {...outerProps} {...props} campaignID={match.params.campaignID} />
                )}
            />
        </Switch>
        {/* eslint-enable react/jsx-no-bind */}
    </div>
))<|MERGE_RESOLUTION|>--- conflicted
+++ resolved
@@ -5,15 +5,12 @@
 import { IUser } from '../../../../../shared/src/graphql/schema'
 import { withAuthenticatedUser } from '../../../auth/withAuthenticatedUser'
 import { ThemeProps } from '../../../../../shared/src/theme'
-<<<<<<< HEAD
 import { CreateCampaign } from './create/CreateCampaign'
 import { AutomatedCampaignInfo } from './create/AutomatedCampaignInfo'
-=======
 import { ExtensionsControllerProps } from '../../../../../shared/src/extensions/controller'
 import { PlatformContextProps } from '../../../../../shared/src/platform/context'
 import { TelemetryProps } from '../../../../../shared/src/telemetry/telemetryService'
 import { CampaignUpdateSelection } from '../detail/CampaignUpdateSelection'
->>>>>>> 8ae88ee2
 
 interface Props
     extends RouteComponentProps<{}>,
@@ -38,7 +35,6 @@
                 exact={true}
             />
             <Route
-<<<<<<< HEAD
                 path={`${match.url}/create`}
                 render={props => <CreateCampaign {...outerProps} {...props} />}
                 exact={true}
@@ -49,10 +45,7 @@
                 exact={true}
             />
             <Route
-                path={`${match.url}/(new|update)`}
-=======
                 path={`${match.url}/new`}
->>>>>>> 8ae88ee2
                 render={props => <CampaignDetails {...outerProps} {...props} />}
                 exact={true}
             />
